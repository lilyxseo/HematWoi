--- conflicted
+++ resolved
@@ -11,7 +11,6 @@
   },
   "dependencies": {
     "@supabase/supabase-js": "^2.57.4",
-    "@tailwindcss/postcss": "^4.1.13",
     "react": "^19.1.1",
     "react-dom": "^19.1.1"
   },
@@ -20,21 +19,13 @@
     "@types/react": "^19.1.10",
     "@types/react-dom": "^19.1.7",
     "@vitejs/plugin-react": "^5.0.0",
-<<<<<<< HEAD
-    "autoprefixer": "^10.4.16",
-=======
     "autoprefixer": "^10.4.21",
->>>>>>> c388a466
     "eslint": "^9.33.0",
     "eslint-plugin-react-hooks": "^5.2.0",
     "eslint-plugin-react-refresh": "^0.4.20",
     "globals": "^16.3.0",
-<<<<<<< HEAD
-    "tailwindcss": "^3.4.13",
-=======
     "postcss": "^8.5.6",
     "tailwindcss": "^3.4.17",
->>>>>>> c388a466
     "vite": "^7.1.2"
   }
 }