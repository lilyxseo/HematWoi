--- conflicted
+++ resolved
@@ -43,67 +43,51 @@
   const [data, setData] = useState(loadInitial); // { txs, cat, budgets, ver }
   const [filter, setFilter] = useState({ type: "all", q: "", month: "all" });
   const [showCat, setShowCat] = useState(false);
-<<<<<<< HEAD
+
+  // final: pakai useCloud + sessionUser
   const [useCloud, setUseCloud] = useState(false);
   const [sessionUser, setSessionUser] = useState(null);
-=======
-  const [cloud, setCloud] = useState(false);
->>>>>>> acb76e3b
+
   const [loading, setLoading] = useState(false);
   const [error, setError] = useState("");
   const [cloudAll, setCloudAll] = useState([]); // daftar semua transaksi cloud untuk daftar bulan
   const [catMap, setCatMap] = useState({}); // nama -> id kategori di Supabase
 
-<<<<<<< HEAD
+  // sync user dari Supabase Auth
   useEffect(() => {
-    supabase.auth.getSession().then(({ data }) => {
-      setSessionUser(data.session?.user || null);
+    supabase.auth.getUser().then(({ data }) => {
+      setSessionUser(data.user ?? null);
     });
-    const { data: listener } = supabase.auth.onAuthStateChange((_e, session) => {
-      setSessionUser(session?.user || null);
+    const { data: sub } = supabase.auth.onAuthStateChange((_ev, session) => {
+      setSessionUser(session?.user ?? null);
     });
-    return () => {
-      listener.subscription.unsubscribe();
-    };
+    return () => sub.subscription.unsubscribe();
   }, []);
 
-  useEffect(() => { if (!useCloud || !sessionUser) saveData(data); }, [data, useCloud, sessionUser]);
-
+  // simpan ke localStorage hanya bila tidak sedang Cloud mode
+  useEffect(() => {
+    if (!useCloud || !sessionUser) saveData(data);
+  }, [data, useCloud, sessionUser]);
+
+  // ketika pindah mode / user berubah
   useEffect(() => {
     if (useCloud && sessionUser) {
       loadCategories();
+      fetchCloud(filter);
     } else {
+      // kembali ke data lokal
       setData(loadInitial());
       setCloudAll([]);
     }
   }, [useCloud, sessionUser]);
 
+  // refetch saat filter berubah di Cloud mode
   useEffect(() => {
     if (useCloud && sessionUser) fetchCloud(filter);
   }, [filter, useCloud, sessionUser]);
 
   const addTx = async (tx) => {
     if (useCloud && sessionUser) {
-=======
-  useEffect(() => { if (!cloud) saveData(data); }, [data, cloud]);
-
-  useEffect(() => {
-    if (cloud) {
-      loadCategories();
-      fetchCloud(filter);
-    } else {
-      setData(loadInitial());
-      setCloudAll([]);
-    }
-  }, [cloud]);
-
-  useEffect(() => {
-    if (cloud) fetchCloud(filter);
-  }, [filter, cloud]);
-
-  const addTx = async (tx) => {
-    if (cloud) {
->>>>>>> acb76e3b
       setLoading(true); setError("");
       try {
         const saved = await apiAdd({
@@ -128,11 +112,7 @@
   };
 
   const removeTx = async (id) => {
-<<<<<<< HEAD
     if (useCloud && sessionUser) {
-=======
-    if (cloud) {
->>>>>>> acb76e3b
       setLoading(true); setError("");
       try {
         await apiDelete(id);
@@ -150,11 +130,7 @@
   };
 
   const updateTx = async (id, patch) => {
-<<<<<<< HEAD
     if (useCloud && sessionUser) {
-=======
-    if (cloud) {
->>>>>>> acb76e3b
       setLoading(true); setError("");
       try {
         const saved = await apiUpdate(id, {
@@ -184,17 +160,11 @@
   async function fetchCloud(filt) {
     setLoading(true); setError("");
     try {
-<<<<<<< HEAD
       const { rows } = await listTransactions({ ...filt, pageSize: 1000 });
       setData((d) => ({ ...d, txs: rows }));
-      if (filt.type === 'all' && filt.month === 'all' && !filt.q) {
+      // simpan daftar penuh untuk dropdown bulan hanya kalau filter = all
+      if (filt.type === "all" && filt.month === "all" && !filt.q) {
         setCloudAll(rows);
-=======
-      const txs = await listTransactions(filt);
-      setData((d) => ({ ...d, txs }));
-      if (filt.type === 'all' && filt.month === 'all' && !filt.q) {
-        setCloudAll(txs);
->>>>>>> acb76e3b
       }
     } catch (e) {
       setError(e.message);
@@ -207,8 +177,8 @@
   async function loadCategories() {
     try {
       const { data: cats, error: err } = await supabase
-        .from('categories')
-        .select('id,name,type');
+        .from("categories")
+        .select("id,name,type");
       if (err) throw err;
       const cat = { income: [], expense: [] };
       const map = {};
@@ -224,7 +194,6 @@
   }
 
   const months = useMemo(() => {
-<<<<<<< HEAD
     const source = useCloud && sessionUser ? cloudAll : data.txs;
     const m = new Set(source.map((t) => t.date?.slice(0, 7)).filter(Boolean));
     m.add(new Date().toISOString().slice(0, 7));
@@ -232,17 +201,10 @@
   }, [data.txs, useCloud, sessionUser, cloudAll]);
 
   const filtered = useMemo(() => {
+    // di Cloud mode: server-side filtering sudah dilakukan
     if (useCloud && sessionUser) return data.txs;
-=======
-    const source = cloud ? cloudAll : data.txs;
-    const m = new Set(source.map((t) => t.date?.slice(0, 7)).filter(Boolean));
-    m.add(new Date().toISOString().slice(0, 7));
-    return ["all", ...Array.from(m).sort().reverse()];
-  }, [data.txs, cloud, cloudAll]);
-
-  const filtered = useMemo(() => {
-    if (cloud) return data.txs;
->>>>>>> acb76e3b
+
+    // di Local mode: filter di client
     return data.txs.filter((t) => {
       const okType = filter.type === "all" || t.type === filter.type;
       const okMonth = filter.month === "all" || (t.date || "").startsWith(filter.month);
@@ -250,11 +212,7 @@
       const okQ = !q || [t.category, t.note].join(" ").toLowerCase().includes(q);
       return okType && okMonth && okQ;
     });
-<<<<<<< HEAD
   }, [data.txs, filter, useCloud, sessionUser]);
-=======
-  }, [data.txs, filter, cloud]);
->>>>>>> acb76e3b
 
   const stats = useMemo(() => {
     const income = filtered.filter((t) => t.type === "income").reduce((s, t) => s + Number(t.amount || 0), 0);
@@ -320,11 +278,7 @@
 
   return (
     <div className="min-h-screen bg-slate-50 text-slate-800">
-<<<<<<< HEAD
       <TopBar stats={stats} useCloud={useCloud} setUseCloud={setUseCloud} />
-=======
-      <TopBar stats={stats} cloud={cloud} setCloud={setCloud} />
->>>>>>> acb76e3b
       {loading && <div className="max-w-5xl mx-auto p-4 text-sm">Loading…</div>}
       {error && <div className="max-w-5xl mx-auto p-4 text-sm text-red-600">{error}</div>}
 
@@ -383,30 +337,18 @@
 }
 
 // ==== SUBKOMPONEN =======================================
-<<<<<<< HEAD
 function TopBar({ stats, useCloud, setUseCloud }) {
-=======
-function TopBar({ stats, cloud, setCloud }) {
->>>>>>> acb76e3b
   return (
     <header className="bg-white border-b sticky top-0 z-10">
       <div className="max-w-5xl mx-auto p-4 flex items-center justify-between">
         <div className="flex items-center gap-2">
           <Logo />
           <h1 className="text-xl font-bold">HematWoi</h1>
-<<<<<<< HEAD
-          <span className="text-xs ml-2 px-2 py-1 bg-slate-100 rounded">{useCloud ? 'Cloud' : 'Local'}</span>
+          <span className="text-xs ml-2 px-2 py-1 bg-slate-100 rounded">{useCloud ? "Cloud" : "Local"}</span>
         </div>
         <div className="flex items-center gap-4">
           <label className="text-xs flex items-center gap-1">
-            <input type="checkbox" checked={useCloud} onChange={(e)=>setUseCloud(e.target.checked)} />
-=======
-          <span className="text-xs ml-2 px-2 py-1 bg-slate-100 rounded">{cloud ? 'Cloud' : 'Local'}</span>
-        </div>
-        <div className="flex items-center gap-4">
-          <label className="text-xs flex items-center gap-1">
-            <input type="checkbox" checked={cloud} onChange={(e)=>setCloud(e.target.checked)} />
->>>>>>> acb76e3b
+            <input type="checkbox" checked={useCloud} onChange={(e) => setUseCloud(e.target.checked)} />
             Cloud
           </label>
           <div className="text-right">
@@ -420,15 +362,11 @@
 }
 
 function Logo() {
-  return (
-    <span className="logo">HW</span>
-  );
+  return <span className="logo">HW</span>;
 }
 
 function Card({ children, className = "" }) {
-  return (
-    <section className={`bg-white rounded-xl shadow-sm border p-4 ${className}`}>{children}</section>
-  );
+  return <section className={`bg-white rounded-xl shadow-sm border p-4 ${className}`}>{children}</section>;
 }
 
 function AddForm({ categories, onAdd }) {
@@ -472,13 +410,11 @@
       </div>
       <div>
         <label className="lbl">Kategori</label>
-        <select
-          value={form.category}
-          onChange={(e) => setForm({ ...form, category: e.target.value })}
-          className="inp"
-        >
+        <select value={form.category} onChange={(e) => setForm({ ...form, category: e.target.value })} className="inp">
           {(form.type === "income" ? categories.income : categories.expense).map((c) => (
-            <option key={c} value={c}>{c}</option>
+            <option key={c} value={c}>
+              {c}
+            </option>
           ))}
         </select>
       </div>
@@ -491,7 +427,9 @@
           <label className="lbl">Jumlah</label>
           <input type="number" inputMode="decimal" value={form.amount} onChange={(e) => setForm({ ...form, amount: e.target.value })} className="inp" />
         </div>
-        <button type="submit" className="btn primary self-end">Tambah</button>
+        <button type="submit" className="btn primary self-end">
+          Tambah
+        </button>
       </div>
     </form>
   );
@@ -512,7 +450,9 @@
         <label className="lbl">Bulan</label>
         <select className="inp" value={filter.month} onChange={(e) => setFilter((f) => ({ ...f, month: e.target.value }))}>
           {months.map((m) => (
-            <option key={m} value={m}>{m === "all" ? "Semua" : m}</option>
+            <option key={m} value={m}>
+              {m === "all" ? "Semua" : m}
+            </option>
           ))}
         </select>
       </div>
@@ -547,16 +487,25 @@
 function DataTools({ onExport, onImportJSON, onImportCSV, onManageCat }) {
   return (
     <div className="flex flex-wrap items-center gap-2">
-      <button className="btn" onClick={onExport}>Export JSON</button>
+      <button className="btn" onClick={onExport}>
+        Export JSON
+      </button>
       <label className="btn">
         Import JSON
-        <input type="file" accept="application/json" onChange={(e) => e.target.files?.[0] && onImportJSON(e.target.files[0])} className="hidden" />
+        <input
+          type="file"
+          accept="application/json"
+          onChange={(e) => e.target.files?.[0] && onImportJSON(e.target.files[0])}
+          className="hidden"
+        />
       </label>
       <label className="btn">
         Import CSV
         <input type="file" accept="text/csv" onChange={(e) => e.target.files?.[0] && onImportCSV(e.target.files[0])} className="hidden" />
       </label>
-      <button className="btn" onClick={onManageCat}>Kelola Kategori</button>
+      <button className="btn" onClick={onManageCat}>
+        Kelola Kategori
+      </button>
     </div>
   );
 }
@@ -570,9 +519,11 @@
 
   const spentByCat = useMemo(() => {
     const map = {};
-    txs.filter((t) => t.type === "expense" && t.date?.startsWith(filterMonth)).forEach((t) => {
-      map[t.category] = (map[t.category] || 0) + Number(t.amount || 0);
-    });
+    txs
+      .filter((t) => t.type === "expense" && t.date?.startsWith(filterMonth))
+      .forEach((t) => {
+        map[t.category] = (map[t.category] || 0) + Number(t.amount || 0);
+      });
     return map;
   }, [txs, filterMonth]);
 
@@ -590,18 +541,22 @@
         <form onSubmit={submit} className="grid grid-cols-3 gap-2 items-end">
           <div>
             <label className="lbl">Bulan</label>
-            <input className="inp" value={form.month} onChange={(e)=>setForm({...form,month:e.target.value})} placeholder="YYYY-MM" />
+            <input className="inp" value={form.month} onChange={(e) => setForm({ ...form, month: e.target.value })} placeholder="YYYY-MM" />
           </div>
           <div>
             <label className="lbl">Kategori</label>
-            <select className="inp" value={form.category} onChange={(e)=>setForm({...form,category:e.target.value})}>
-              {categories.expense.map((c)=>(<option key={c} value={c}>{c}</option>))}
+            <select className="inp" value={form.category} onChange={(e) => setForm({ ...form, category: e.target.value })}>
+              {categories.expense.map((c) => (
+                <option key={c} value={c}>
+                  {c}
+                </option>
+              ))}
             </select>
           </div>
           <div className="flex gap-2">
             <div className="flex-1">
               <label className="lbl">Limit</label>
-              <input className="inp" type="number" inputMode="decimal" value={form.limit} onChange={(e)=>setForm({...form,limit:e.target.value})} />
+              <input className="inp" type="number" inputMode="decimal" value={form.limit} onChange={(e) => setForm({ ...form, limit: e.target.value })} />
             </div>
             <button className="btn primary self-end">Tambah</button>
           </div>
@@ -621,15 +576,21 @@
               return (
                 <div key={b.id} className="p-3 border rounded-lg">
                   <div className="flex justify-between text-sm">
-                    <div><b>{b.category}</b> — {b.month}</div>
-                    <div>{idr.format(spent)} / {idr.format(b.limit)}</div>
+                    <div>
+                      <b>{b.category}</b> — {b.month}
+                    </div>
+                    <div>
+                      {idr.format(spent)} / {idr.format(b.limit)}
+                    </div>
                   </div>
                   <div className={`bar ${isOver ? "over" : ""}`}>
                     <div className="fill" style={{ width: pct + "%" }} />
                   </div>
                   <div className="flex justify-between text-xs text-slate-500">
                     <span>{pct}% terpakai</span>
-                    <button className="btn xs danger" onClick={() => onRemove(b.id)}>Hapus</button>
+                    <button className="btn xs danger" onClick={() => onRemove(b.id)}>
+                      Hapus
+                    </button>
                   </div>
                 </div>
               );
@@ -657,16 +618,18 @@
     <div className="grid md:grid-cols-2 gap-3">
       <div>
         <h4 className="font-semibold mb-1">Pemasukan</h4>
-        <textarea className="inp" rows={8} value={income} onChange={(e)=>setIncome(e.target.value)} />
+        <textarea className="inp" rows={8} value={income} onChange={(e) => setIncome(e.target.value)} />
         <p className="text-xs text-slate-500 mt-1">1 baris = 1 kategori</p>
       </div>
       <div>
         <h4 className="font-semibold mb-1">Pengeluaran</h4>
-        <textarea className="inp" rows={8} value={expense} onChange={(e)=>setExpense(e.target.value)} />
+        <textarea className="inp" rows={8} value={expense} onChange={(e) => setExpense(e.target.value)} />
         <p className="text-xs text-slate-500 mt-1">Contoh: Makan, Transport, Tagihan…</p>
       </div>
       <div className="md:col-span-2 text-right">
-        <button className="btn primary" onClick={save}>Simpan Kategori</button>
+        <button className="btn primary" onClick={save}>
+          Simpan Kategori
+        </button>
       </div>
     </div>
   );
@@ -716,10 +679,10 @@
 
   return (
     <tr>
-      <td>{edit ? <input type="date" className="inp" value={form.date} onChange={(e)=>setForm({...form,date:e.target.value})} /> : t.date}</td>
+      <td>{edit ? <input type="date" className="inp" value={form.date} onChange={(e) => setForm({ ...form, date: e.target.value })} /> : t.date}</td>
       <td>
         {edit ? (
-          <select className="inp" value={form.type} onChange={(e)=>setForm({...form,type:e.target.value})}>
+          <select className="inp" value={form.type} onChange={(e) => setForm({ ...form, type: e.target.value })}>
             <option value="income">Pemasukan</option>
             <option value="expense">Pengeluaran</option>
           </select>
@@ -727,19 +690,33 @@
           <span className={t.type === "income" ? "badge pos" : "badge neg"}>{t.type === "income" ? "In" : "Out"}</span>
         )}
       </td>
-      <td>{edit ? <input className="inp" value={form.category} onChange={(e)=>setForm({...form,category:e.target.value})} /> : t.category}</td>
-      <td>{edit ? <input className="inp" value={form.note} onChange={(e)=>setForm({...form,note:e.target.value})} /> : (t.note || "—")}</td>
-      <td className="text-right">{edit ? <input type="number" className="inp" value={form.amount} onChange={(e)=>setForm({...form,amount:e.target.value})} /> : idr.format(t.amount)}</td>
+      <td>{edit ? <input className="inp" value={form.category} onChange={(e) => setForm({ ...form, category: e.target.value })} /> : t.category}</td>
+      <td>{edit ? <input className="inp" value={form.note} onChange={(e) => setForm({ ...form, note: e.target.value })} /> : (t.note || "—")}</td>
+      <td className="text-right">{edit ? <input type="number" className="inp" value={form.amount} onChange={(e) => setForm({ ...form, amount: e.target.value })} /> : idr.format(t.amount)}</td>
       <td className="text-right">
         {edit ? (
           <div className="flex gap-1 justify-end">
-            <button className="btn xs" onClick={save}>Simpan</button>
-            <button className="btn xs ghost" onClick={()=>{setEdit(false); setForm(t);}}>Batal</button>
+            <button className="btn xs" onClick={save}>
+              Simpan
+            </button>
+            <button
+              className="btn xs ghost"
+              onClick={() => {
+                setEdit(false);
+                setForm(t);
+              }}
+            >
+              Batal
+            </button>
           </div>
         ) : (
           <div className="flex gap-1 justify-end">
-            <button className="btn xs" onClick={()=>setEdit(true)}>Edit</button>
-            <button className="btn xs danger" onClick={()=>onRemove(t.id)}>Hapus</button>
+            <button className="btn xs" onClick={() => setEdit(true)}>
+              Edit
+            </button>
+            <button className="btn xs danger" onClick={() => onRemove(t.id)}>
+              Hapus
+            </button>
           </div>
         )}
       </td>
@@ -749,7 +726,9 @@
 
 function Modal({ title, onClose, children }) {
   useEffect(() => {
-    const onKey = (e) => { if (e.key === "Escape") onClose(); };
+    const onKey = (e) => {
+      if (e.key === "Escape") onClose();
+    };
     window.addEventListener("keydown", onKey);
     return () => window.removeEventListener("keydown", onKey);
   }, [onClose]);
@@ -760,7 +739,9 @@
       <div className="content">
         <div className="flex justify-between items-center mb-2">
           <h3 className="text-lg font-semibold">{title}</h3>
-          <button className="btn xs" onClick={onClose}>Tutup</button>
+          <button className="btn xs" onClick={onClose}>
+            Tutup
+          </button>
         </div>
         {children}
       </div>
