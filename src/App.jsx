import { useEffect, useMemo, useState } from "react";
import { Routes, Route, Link, useNavigate, useLocation } from "react-router-dom";
import TopBar from "./components/TopBar";
import SettingsPanel from "./components/SettingsPanel";
import Dashboard from "./pages/Dashboard";
import Transactions from "./pages/Transactions";
import Budgets from "./pages/Budgets";
import Categories from "./pages/Categories";
import DataToolsPage from "./pages/DataToolsPage";
import AddWizard from "./pages/AddWizard";
<<<<<<< HEAD
import Subscriptions from "./pages/Subscriptions";
=======
import ImportWizard from "./pages/ImportWizard";
>>>>>>> ac9d13c5
import { supabase } from "./lib/supabase";
import {
  listTransactions,
  addTransaction as apiAdd,
  updateTransaction as apiUpdate,
  deleteTransaction as apiDelete,
  upsertCategories,
} from "./lib/api";
import CategoryProvider from "./context/CategoryContext";
<<<<<<< HEAD
import ToastProvider, { useToast } from "./context/ToastContext";
import { loadSubscriptions, findUpcoming } from "./lib/subscriptions";
=======
import ToastProvider from "./context/ToastContext";
>>>>>>> ac9d13c5

const uid = () =>
  globalThis.crypto?.randomUUID?.() ?? Math.random().toString(36).slice(2);

const defaultCategories = {
  income: ["Gaji", "Bonus", "Lainnya"],
  expense: [
    "Makan",
    "Transport",
    "Belanja",
    "Tagihan",
    "Kesehatan",
    "Hiburan",
    "Lainnya",
  ],
};

const ACCENTS = {
  blue: "#3898f8",
  emerald: "#10b981",
  violet: "#8b5cf6",
  amber: "#f59e0b",
};

function loadInitial() {
  try {
    const raw = localStorage.getItem("hematwoi:v3");
    if (!raw) return { txs: [], cat: defaultCategories, budgets: [] };
    const parsed = JSON.parse(raw);
    return {
      txs: parsed.txs || [],
      cat: parsed.cat || defaultCategories,
      budgets: parsed.budgets || [],
    };
  } catch {
    return { txs: [], cat: defaultCategories, budgets: [] };
  }
}

function AppContent() {
  const [data, setData] = useState(loadInitial);
  const [filter, setFilter] = useState({ type: "all", q: "", month: "all" });
  const currentMonth = new Date().toISOString().slice(0, 7);
  const [theme, setTheme] = useState(
    () => localStorage.getItem("hematwoi:v3:theme") || "system"
  );
  const [prefs, setPrefs] = useState(() => {
    const raw = localStorage.getItem("hematwoi:v3:prefs");
    const base = {
      density: "comfortable",
      defaultMonth: "current",
      currency: "IDR",
      accent: "blue",
    };
    if (!raw) return base;
    try {
      return { ...base, ...JSON.parse(raw) };
    } catch {
      return base;
    }
  });
  const [settingsOpen, setSettingsOpen] = useState(false);
  const [useCloud, setUseCloud] = useState(false);
  const [sessionUser, setSessionUser] = useState(null);
  const [catMeta, setCatMeta] = useState(() => {
    try {
      return JSON.parse(localStorage.getItem("hematwoi:v3:catMeta")) || {};
    } catch {
      return {};
    }
  });
  const [catMap, setCatMap] = useState({});
  const [rules, setRules] = useState(() => {
    try {
      return JSON.parse(localStorage.getItem("hematwoi:v3:rules")) || {};
    } catch {
      return {};
    }
  });
  window.__hw_prefs = prefs;

  const navigate = useNavigate();
  const location = useLocation();
  const hideNav = location.pathname.startsWith("/add");

  useEffect(() => {
    supabase.auth.getUser().then(({ data }) => setSessionUser(data.user ?? null));
    const { data: sub } = supabase.auth.onAuthStateChange((_ev, session) => {
      setSessionUser(session?.user ?? null);
    });
    return () => sub.subscription.unsubscribe();
  }, []);

  useEffect(() => {
    if (!sessionUser && useCloud) setUseCloud(false);
  }, [sessionUser, useCloud]);

  useEffect(() => {
    const root = document.documentElement;
    const sysDark = window.matchMedia("(prefers-color-scheme: dark)").matches;
    const isDark = theme === "dark" || (theme === "system" && sysDark);
    root.classList.toggle("dark", isDark);
    localStorage.setItem("hematwoi:v3:theme", theme);
  }, [theme]);

  useEffect(() => {
    const color = ACCENTS[prefs.accent] || ACCENTS.blue;
    document.documentElement.style.setProperty("--brand", color);
  }, [prefs.accent]);

  useEffect(() => {
    localStorage.setItem("hematwoi:v3:prefs", JSON.stringify(prefs));
    window.__hw_prefs = prefs;
  }, [prefs]);

  useEffect(() => {
    async function loadProfile() {
      if (!useCloud || !sessionUser) return;
      const { data, error } = await supabase
        .from("profiles")
        .select("preferences")
        .eq("id", sessionUser.id)
        .single();
      if (!error && data?.preferences) {
        const p = data.preferences || {};
        if (p.theme) setTheme(p.theme);
        setPrefs((prev) => ({ ...prev, ...p }));
      }
    }
    loadProfile();
  }, [useCloud, sessionUser]);

  useEffect(() => {
    async function saveProfile() {
      if (!useCloud || !sessionUser) return;
      const preferences = { ...prefs, theme };
      await supabase
        .from("profiles")
        .upsert({ id: sessionUser.id, preferences })
        .select("id")
        .single();
    }
    saveProfile();
  }, [theme, prefs, useCloud, sessionUser]);

  useEffect(() => {
    const applied = sessionStorage.getItem("hw:applied-default-month");
    if (applied) return;
    const now = new Date();
    const current = now.toISOString().slice(0, 7);
    const last = new Date(now.getFullYear(), now.getMonth() - 1, 1)
      .toISOString()
      .slice(0, 7);
    if (prefs.defaultMonth === "current")
      setFilter((f) => ({ ...f, month: current }));
    else if (prefs.defaultMonth === "last")
      setFilter((f) => ({ ...f, month: last }));
    sessionStorage.setItem("hw:applied-default-month", "1");
  }, [prefs.defaultMonth]);

  useEffect(() => {
    const open = () => setSettingsOpen(true);
    window.addEventListener("hw:open-settings", open);
    return () => window.removeEventListener("hw:open-settings", open);
  }, []);

  useEffect(() => {
    localStorage.setItem("hematwoi:v3", JSON.stringify(data));
  }, [data]);

  useEffect(() => {
    localStorage.setItem("hematwoi:v3:catMeta", JSON.stringify(catMeta));
  }, [catMeta]);

  useEffect(() => {
    localStorage.setItem("hematwoi:v3:rules", JSON.stringify(rules));
  }, [rules]);

  useEffect(() => {
    if (useCloud && sessionUser) {
      fetchCategoriesCloud();
      fetchTxsCloud();
      fetchBudgetsCloud();
    }
  }, [useCloud, sessionUser]);

  async function fetchCategoriesCloud() {
    try {
      const { data: rows, error } = await supabase
        .from("categories")
        .select("id,type,name,color,sort_order");
      if (error) throw error;
      const map = {};
      const meta = {};
      const incomeRows = [];
      const expenseRows = [];
      (rows || []).forEach((r) => {
        map[r.name] = r.id;
        meta[r.name] = {
          color: r.color || "#64748b",
          type: r.type,
          sort: r.sort_order ?? 0,
        };
        if (r.type === "income") incomeRows.push(r);
        else if (r.type === "expense") expenseRows.push(r);
      });
      incomeRows.sort((a, b) => (a.sort_order ?? 0) - (b.sort_order ?? 0));
      expenseRows.sort((a, b) => (a.sort_order ?? 0) - (b.sort_order ?? 0));
      setCatMap(map);
      setCatMeta(meta);
      setData((d) => ({
        ...d,
        cat: {
          income: incomeRows.map((r) => r.name),
          expense: expenseRows.map((r) => r.name),
        },
      }));
    } catch (e) {
      console.error("fetch categories failed", e);
    }
  }

  async function fetchTxsCloud() {
    try {
      const res = await listTransactions({ pageSize: 1000 });
      setData((d) => ({ ...d, txs: res.rows || [] }));
    } catch (e) {
      console.error("fetch transactions failed", e);
    }
  }

  async function fetchBudgetsCloud() {
    try {
      const { data: rows, error } = await supabase
        .from("budgets")
        .select("id,category,month,amount")
        .order("month", { ascending: false });
      if (error) throw error;
      setData((d) => ({ ...d, budgets: rows || [] }));
    } catch (e) {
      console.error("fetch budgets failed", e);
    }
  }

  const addTx = async (tx) => {
    if (useCloud && sessionUser) {
      try {
        const saved = await apiAdd({
          date: tx.date,
          type: tx.type,
          amount: tx.amount,
          note: tx.note,
          category_id: catMap[tx.category] || null,
        });
        const res = { ...saved, category: tx.category };
        setData((d) => ({ ...d, txs: [res, ...d.txs] }));
      } catch (e) {
        alert("Gagal menambah transaksi: " + e.message);
      }
    } else {
      setData((d) => ({ ...d, txs: [{ ...tx, id: uid() }, ...d.txs] }));
    }
  };

  const updateTx = async (id, patch) => {
    if (useCloud && sessionUser) {
      try {
        const payload = { ...patch };
        if (payload.category && catMap[payload.category]) {
          payload.category_id = catMap[payload.category];
        }
        const saved = await apiUpdate(id, payload);
        const res = { ...saved, category: saved.category };
        setData((d) => ({
          ...d,
          txs: d.txs.map((t) => (t.id === id ? res : t)),
        }));
      } catch (e) {
        alert("Gagal mengupdate transaksi: " + e.message);
      }
    } else {
      setData((d) => ({
        ...d,
        txs: d.txs.map((t) => (t.id === id ? { ...t, ...patch } : t)),
      }));
    }
  };

  const removeTx = async (id) => {
    if (useCloud && sessionUser) {
      try {
        await apiDelete(id);
        setData((d) => ({ ...d, txs: d.txs.filter((t) => t.id !== id) }));
      } catch (e) {
        alert("Gagal menghapus transaksi: " + e.message);
      }
    } else {
      setData((d) => ({ ...d, txs: d.txs.filter((t) => t.id !== id) }));
    }
  };

  const saveCategories = async (payload) => {
    setData((d) => ({ ...d, cat: payload }));
    if (useCloud && sessionUser) {
      try {
        const rows = await upsertCategories(payload);
        const map = {};
        rows.forEach((r) => (map[r.name] = r.id));
        setCatMap(map);
      } catch (e) {
        alert("Gagal menyimpan kategori: " + e.message);
      }
    }
  };

  const addBudget = async ({ category, month, amount }) => {
    if (!data.cat.expense.includes(category)) return;
    const m = String(month).slice(0, 7);
    if (data.budgets.some((b) => b.category === category && b.month === m)) return;

    if (useCloud && sessionUser) {
      try {
        const { data: row, error } = await supabase
          .from("budgets")
          .insert({ user_id: sessionUser.id, category, month: m, amount })
          .select("id,category,month,amount")
          .single();
        if (error) throw error;
        setData((d) => ({ ...d, budgets: [...d.budgets, row] }));
      } catch (e) {
        alert("Gagal menambah budget: " + e.message);
      }
    } else {
      setData((d) => ({
        ...d,
        budgets: [...d.budgets, { id: uid(), category, month: m, amount }],
      }));
    }
  };

  const removeBudget = async (id) => {
    if (useCloud && sessionUser) {
      try {
        await supabase.from("budgets").delete().eq("id", id);
      } catch (e) {
        alert("Gagal menghapus budget: " + e.message);
        return;
      }
    }
    setData((d) => ({ ...d, budgets: d.budgets.filter((b) => b.id !== id) }));
  };

  useEffect(() => {
    const subs = loadSubscriptions();
    const upcoming = findUpcoming(subs);
    upcoming.forEach(({ sub, days }) => {
      if (days === 7) {
        addToast(`Langganan ${sub.name} jatuh tempo dalam 7 hari`);
      } else if (days === 1) {
        addToast(`Langganan ${sub.name} jatuh tempo besok`);
      } else if (days === 0) {
        addToast(`Langganan ${sub.name} jatuh tempo hari ini`);
        if (sub.autoDraft) {
          const ok = window.confirm(
            `Buat transaksi untuk ${sub.name}?`
          );
          if (ok) {
            addTx({
              date: new Date().toISOString().slice(0, 10),
              type: "expense",
              category: sub.category,
              amount: sub.amount,
              note: sub.note || "",
            });
          }
        }
      }
    });
  }, [addToast, addTx]);

  const months = useMemo(() => {
    const set = new Set(data.txs.map((t) => String(t.date).slice(0, 7)));
    return Array.from(set).sort().reverse();
  }, [data.txs]);

  const filtered = useMemo(() => {
    return data.txs.filter((t) => {
      if (filter.type !== "all" && t.type !== filter.type) return false;
      if (filter.month !== "all" && String(t.date).slice(0, 7) !== filter.month)
        return false;
      if (filter.q) {
        const q = filter.q.toLowerCase();
        const note = t.note?.toLowerCase() || "";
        const cat = t.category?.toLowerCase() || "";
        if (!note.includes(q) && !cat.includes(q)) return false;
      }
      return true;
    });
  }, [data.txs, filter]);

  const stats = useMemo(() => {
    const income = filtered
      .filter((t) => t.type === "income")
      .reduce((s, t) => s + Number(t.amount || 0), 0);
    const expense = filtered
      .filter((t) => t.type === "expense")
      .reduce((s, t) => s + Number(t.amount || 0), 0);
    return { income, expense, balance: income - expense };
  }, [filtered]);

  function handleExport() {
    const payload = { txs: data.txs, cat: data.cat, budgets: data.budgets };
    const blob = new Blob([JSON.stringify(payload, null, 2)], {
      type: "application/json",
    });
    const url = URL.createObjectURL(blob);
    const a = document.createElement("a");
    a.href = url;
    a.download = "hematwoi-data.json";
    a.click();
    setTimeout(() => URL.revokeObjectURL(url), 0);
  }

  function handleImportJSON(file) {
    if (!file) return;
    const reader = new FileReader();
    reader.onload = (e) => {
      try {
        const parsed = JSON.parse(e.target.result);
        if (
          typeof parsed !== "object" ||
          !parsed ||
          !("txs" in parsed) ||
          !("cat" in parsed) ||
          !("budgets" in parsed)
        ) {
          throw new Error("invalid");
        }
        setData((d) => ({
          txs: Array.isArray(parsed.txs) ? [...parsed.txs, ...d.txs] : d.txs,
          cat: parsed.cat || d.cat,
          budgets: Array.isArray(parsed.budgets)
            ? [...parsed.budgets, ...d.budgets]
            : d.budgets,
        }));
      } catch {
        alert("File JSON tidak valid");
      }
    };
    reader.readAsText(file);
  }

  function handleImportCSV(file) {
    if (!file) return;
    const reader = new FileReader();
    reader.onload = (e) => {
      const txt = String(e.target.result || "");
      const lines = txt
        .split(/\r?\n/)
        .map((l) => l.trim())
        .filter(Boolean);
      if (!lines.length) return;

      let start = 0;
      const header = lines[0].toLowerCase();
      if (
        header.includes("date") &&
        header.includes("type") &&
        header.includes("category")
      ) {
        start = 1;
      }

      const txs = [];
      for (let i = start; i < lines.length; i++) {
        const cols = lines[i].split(",").map((c) => c.trim());
        if (cols.length < 5) continue;
        const [date, type, category, note, amountStr] = cols;
        if (!date || !type || !category || amountStr == null) continue;
        const amount = Number(amountStr);
        if (Number.isNaN(amount)) continue;
        txs.push({ id: uid(), date, type, category, note, amount });
      }

      if (txs.length) {
        setData((d) => ({ ...d, txs: [...txs, ...d.txs] }));
      }
    };
    reader.readAsText(file);
  }

  return (
    <CategoryProvider catMeta={catMeta}>
      <TopBar stats={stats} useCloud={useCloud} setUseCloud={setUseCloud} />
      {!hideNav && (
        <nav className="max-w-5xl mx-auto px-4">
          <ul className="flex gap-3 overflow-auto">
            <li>
              <Link
                to="/"
                className={`px-3 py-2 rounded-lg hover:bg-slate-100 dark:hover:bg-slate-800 ${
                  location.pathname === "/" ? "text-brand border-b-2 border-brand" : ""
                }`}
              >
                Dashboard
              </Link>
            </li>
            <li>
              <Link
                to="/transactions"
                className={`px-3 py-2 rounded-lg hover:bg-slate-100 dark:hover:bg-slate-800 ${
                  location.pathname === "/transactions"
                    ? "text-brand border-b-2 border-brand"
                    : ""
                }`}
              >
                Transaksi
              </Link>
            </li>
            <li>
              <Link
                to="/budgets"
                className={`px-3 py-2 rounded-lg hover:bg-slate-100 dark:hover:bg-slate-800 ${
                  location.pathname === "/budgets" ? "text-brand border-b-2 border-brand" : ""
                }`}
              >
                Anggaran
              </Link>
            </li>
            <li>
              <Link
                to="/categories"
                className={`px-3 py-2 rounded-lg hover:bg-slate-100 dark:hover:bg-slate-800 ${
                  location.pathname === "/categories"
                    ? "text-brand border-b-2 border-brand"
                    : ""
                }`}
              >
                Kategori
              </Link>
            </li>
            <li>
              <Link
                to="/data"
                className={`px-3 py-2 rounded-lg hover:bg-slate-100 dark:hover:bg-slate-800 ${
                  location.pathname === "/data" ? "text-brand border-b-2 border-brand" : ""
                }`}
              >
                Data
              </Link>
            </li>
            <li>
              <Link
                to="/subscriptions"
                className={`px-3 py-2 rounded-lg hover:bg-slate-100 dark:hover:bg-slate-800 ${
                  location.pathname === "/subscriptions" ? "text-brand border-b-2 border-brand" : ""
                }`}
              >
                Langganan
              </Link>
            </li>
          </ul>
        </nav>
      )}
      <main id="main" tabIndex="-1" className="focus:outline-none">
        <Routes>
          <Route
            path="/"
            element={
              <Dashboard
                categories={data.cat}
                onAdd={addTx}
                stats={stats}
                monthForReport={
                  filter.month === "all" ? currentMonth : filter.month
                }
                txs={data.txs}
                budgets={data.budgets}
                months={months}
              />
            }
          />
          <Route
            path="/transactions"
            element={
              <Transactions
                months={months}
                filter={filter}
                setFilter={setFilter}
                items={filtered}
                onRemove={removeTx}
                onUpdate={updateTx}
              />
            }
          />
          <Route
            path="/budgets"
            element={
              <Budgets
                currentMonth={currentMonth}
                data={data}
                onAdd={addBudget}
                onRemove={removeBudget}
              />
            }
          />
          <Route
            path="/categories"
            element={<Categories cat={data.cat} onSave={saveCategories} />}
          />
          <Route
            path="/subscriptions"
            element={<Subscriptions categories={data.cat} />}
          />
          <Route
            path="/data"
            element={
              <DataToolsPage
                onExport={handleExport}
                onImportJSON={handleImportJSON}
                onImportCSV={handleImportCSV}
              />
            }
          />
          <Route
            path="/import"
            element={
              <ImportWizard
                txs={data.txs}
                onAdd={addTx}
                categories={data.cat}
                rules={rules}
                setRules={setRules}
                onCancel={() => navigate("/data")}
              />
            }
          />
          <Route
            path="/add"
            element={
              <AddWizard
                categories={data.cat}
                onAdd={addTx}
                onCancel={() => navigate("/")}
              />
            }
          />
        </Routes>
      </main>
      <SettingsPanel
        open={settingsOpen}
        onClose={() => setSettingsOpen(false)}
        value={{ theme, ...prefs }}
        onChange={(val) => {
          const { theme: nextTheme, density, defaultMonth, currency, accent } = val;
          setTheme(nextTheme);
          setPrefs({ density, defaultMonth, currency, accent });
        }}
      />
    </CategoryProvider>
  );
}

export default function App() {
  return (
    <ToastProvider>
      <AppContent />
    </ToastProvider>
  );
}<|MERGE_RESOLUTION|>--- conflicted
+++ resolved
@@ -1,18 +1,18 @@
 import { useEffect, useMemo, useState } from "react";
 import { Routes, Route, Link, useNavigate, useLocation } from "react-router-dom";
+
 import TopBar from "./components/TopBar";
 import SettingsPanel from "./components/SettingsPanel";
+
 import Dashboard from "./pages/Dashboard";
 import Transactions from "./pages/Transactions";
 import Budgets from "./pages/Budgets";
 import Categories from "./pages/Categories";
 import DataToolsPage from "./pages/DataToolsPage";
 import AddWizard from "./pages/AddWizard";
-<<<<<<< HEAD
 import Subscriptions from "./pages/Subscriptions";
-=======
 import ImportWizard from "./pages/ImportWizard";
->>>>>>> ac9d13c5
+
 import { supabase } from "./lib/supabase";
 import {
   listTransactions,
@@ -21,13 +21,11 @@
   deleteTransaction as apiDelete,
   upsertCategories,
 } from "./lib/api";
+
 import CategoryProvider from "./context/CategoryContext";
-<<<<<<< HEAD
-import ToastProvider, { useToast } from "./context/ToastContext";
+import ToastProvider from "./context/ToastContext";
 import { loadSubscriptions, findUpcoming } from "./lib/subscriptions";
-=======
-import ToastProvider from "./context/ToastContext";
->>>>>>> ac9d13c5
+
 
 const uid = () =>
   globalThis.crypto?.randomUUID?.() ?? Math.random().toString(36).slice(2);
