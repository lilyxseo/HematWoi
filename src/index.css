@tailwind base;
@tailwind components;
@tailwind utilities;

<<<<<<< HEAD
.btn { @apply inline-flex items-center gap-2 rounded-lg border px-3 py-2 text-sm; }
.btn-primary { @apply bg-brand border-brand text-white; }
.card { @apply bg-white rounded-xl shadow-sm border p-4; }
.input { @apply w-full rounded-lg border px-3 py-2; }
=======
/* helper opsional—hapus kalau gak perlu */
.container { @apply mx-auto max-w-5xl px-4; }
.card { @apply bg-white rounded-xl shadow-sm border p-4; }
.btn { @apply inline-flex items-center gap-2 rounded-lg border px-3 py-2 text-sm; }
>>>>>>> c388a466
.badge { @apply inline-block rounded-full border px-2 py-0.5 text-xs; }<|MERGE_RESOLUTION|>--- conflicted
+++ resolved
@@ -2,15 +2,10 @@
 @tailwind components;
 @tailwind utilities;
 
-<<<<<<< HEAD
+/* helpers ringkas sesuai guideline */
 .btn { @apply inline-flex items-center gap-2 rounded-lg border px-3 py-2 text-sm; }
 .btn-primary { @apply bg-brand border-brand text-white; }
 .card { @apply bg-white rounded-xl shadow-sm border p-4; }
 .input { @apply w-full rounded-lg border px-3 py-2; }
-=======
-/* helper opsional—hapus kalau gak perlu */
-.container { @apply mx-auto max-w-5xl px-4; }
-.card { @apply bg-white rounded-xl shadow-sm border p-4; }
-.btn { @apply inline-flex items-center gap-2 rounded-lg border px-3 py-2 text-sm; }
->>>>>>> c388a466
-.badge { @apply inline-block rounded-full border px-2 py-0.5 text-xs; }+.badge { @apply inline-block rounded-full border px-2 py-0.5 text-xs; }
+.table-wrap { @apply overflow-auto; }