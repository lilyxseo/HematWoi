@tailwind base;
@tailwind components;
<<<<<<< HEAD
@tailwind utilities;
=======
@tailwind utilities;
/* boleh @apply di sini */
>>>>>>> f27ca9c2
<|MERGE_RESOLUTION|>--- conflicted
+++ resolved
@@ -1,8 +1,2 @@
-@tailwind base;
-@tailwind components;
-<<<<<<< HEAD
-@tailwind utilities;
-=======
-@tailwind utilities;
-/* boleh @apply di sini */
->>>>>>> f27ca9c2
+/* src/index.css — Tailwind v4 */
+@import "tailwindcss";