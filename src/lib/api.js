import { supabase } from "./supabase";

// SELECT
<<<<<<< HEAD
export async function listTransactions({ type, month, q, page = 1, pageSize = 20 } = {}) {
  let query = supabase
    .from("transactions")
    .select(
      "id,date,type,amount,note,category_id,categories:category_id (name)",
      { count: "exact" }
    )
    .order("date", { ascending: false });

  if (type) {
    query = query.eq("type", type);
  }
  if (month) {
    const start = `${month}-01`;
    const end = new Date(start);
    end.setMonth(end.getMonth() + 1);
    query = query.gte("date", start).lt("date", end.toISOString().slice(0, 10));
  }
  if (q) {
    const like = `%${q}%`;
    query = query.or(`note.ilike.${like},categories.name.ilike.${like}`);
  }

  const from = (page - 1) * pageSize;
  const to = from + pageSize - 1;

  const { data, error, count } = await query.range(from, to);
  if (error) throw error;
  const rows = (data || []).map((t) => ({ ...t, category: t.categories?.name || null }));
  return { rows, total: count || 0, page, pageSize };
}

// INSERT
export async function addTransaction({ date, type, amount, note, category_id }) {
  const { data, error } = await supabase
    .from("transactions")
    .insert({
      date,
      type,
      amount,
      note: note || null,
      category_id: category_id || null,
    })
    .select("id,date,type,amount,note,category_id,categories:category_id (name)")
    .single();
  if (error) throw error;
  return { ...data, category: data.categories?.name || null };
=======
export async function listTransactions(filter = {}, page = 1, pageSize = 50) {
  let query = supabase
    .from('transactions')
    .select('id,date,type,amount,note,category_id,categories:category_id (name,type)')
    .order('date', { ascending: false })

  if (filter.type && filter.type !== 'all') {
    query = query.eq('type', filter.type)
  }
  if (filter.month && filter.month !== 'all') {
    const start = filter.month + '-01'
    const end = new Date(start)
    end.setMonth(end.getMonth() + 1)
    query = query.gte('date', start).lt('date', end.toISOString().slice(0, 10))
  }
  if (filter.q) {
    const q = `%${filter.q}%`
    query = query.or(`note.ilike.${q},categories.name.ilike.${q}`)
  }

  const from = (page - 1) * pageSize
  const to = from + pageSize - 1

  const { data, error } = await query.range(from, to)
  if (error) throw error
  // flatten nama kategori supaya seragam dengan mode lokal
  return data.map(t => ({ ...t, category: t.categories?.name || null }))
}

// INSERT
export async function addTransaction(tx) {
  const insert = {
    date: tx.date,
    type: tx.type,
    amount: tx.amount,
    note: tx.note || null,
    category_id: tx.category_id || null
  }
  const { data, error } = await supabase
    .from('transactions')
    .insert(insert)
    .select('id,date,type,amount,note,category_id,categories:category_id (name,type)')
    .single()
  if (error) throw error
  return { ...data, category: data.categories?.name || null }
>>>>>>> acb76e3b
}

// UPDATE
export async function updateTransaction(id, patch) {
  const { data, error } = await supabase
<<<<<<< HEAD
    .from("transactions")
    .update(patch)
    .eq("id", id)
    .select("id,date,type,amount,note,category_id,categories:category_id (name)")
    .single();
  if (error) throw error;
  return { ...data, category: data.categories?.name || null };
=======
    .from('transactions')
    .update(patch)
    .eq('id', id)
    .select('id,date,type,amount,note,category_id,categories:category_id (name,type)')
    .single()
  if (error) throw error
  return { ...data, category: data.categories?.name || null }
>>>>>>> acb76e3b
}

// DELETE
export async function deleteTransaction(id) {
  const { error } = await supabase.from("transactions").delete().eq("id", id);
  if (error) throw error;
}<|MERGE_RESOLUTION|>--- conflicted
+++ resolved
@@ -1,27 +1,39 @@
+// src/lib/api.js
 import { supabase } from "./supabase";
 
-// SELECT
-<<<<<<< HEAD
-export async function listTransactions({ type, month, q, page = 1, pageSize = 20 } = {}) {
+/**
+ * List transaksi dari Supabase dengan filter & pagination.
+ * @param {Object} opts
+ * @param {"income"|"expense"|"all"|undefined} opts.type
+ * @param {string|undefined} opts.month - "YYYY-MM" atau "all"
+ * @param {string|undefined} opts.q - query pencarian
+ * @param {number} opts.page - mulai 1
+ * @param {number} opts.pageSize - default 20
+ */
+export async function listTransactions(
+  { type, month, q, page = 1, pageSize = 20 } = {}
+) {
   let query = supabase
     .from("transactions")
     .select(
+      // ambil kategori via FK alias `categories`
       "id,date,type,amount,note,category_id,categories:category_id (name)",
       { count: "exact" }
     )
     .order("date", { ascending: false });
 
-  if (type) {
+  if (type && type !== "all") {
     query = query.eq("type", type);
   }
-  if (month) {
+  if (month && month !== "all") {
     const start = `${month}-01`;
     const end = new Date(start);
     end.setMonth(end.getMonth() + 1);
     query = query.gte("date", start).lt("date", end.toISOString().slice(0, 10));
   }
-  if (q) {
+  if (q && q.trim()) {
     const like = `%${q}%`;
+    // cari di note atau nama kategori
     query = query.or(`note.ilike.${like},categories.name.ilike.${like}`);
   }
 
@@ -30,11 +42,17 @@
 
   const { data, error, count } = await query.range(from, to);
   if (error) throw error;
-  const rows = (data || []).map((t) => ({ ...t, category: t.categories?.name || null }));
+
+  const rows = (data || []).map((t) => ({
+    ...t,
+    category: t.categories?.name || null,
+  }));
   return { rows, total: count || 0, page, pageSize };
 }
 
-// INSERT
+/**
+ * Insert transaksi baru
+ */
 export async function addTransaction({ date, type, amount, note, category_id }) {
   const { data, error } = await supabase
     .from("transactions")
@@ -45,82 +63,33 @@
       note: note || null,
       category_id: category_id || null,
     })
-    .select("id,date,type,amount,note,category_id,categories:category_id (name)")
+    .select(
+      "id,date,type,amount,note,category_id,categories:category_id (name)"
+    )
     .single();
   if (error) throw error;
   return { ...data, category: data.categories?.name || null };
-=======
-export async function listTransactions(filter = {}, page = 1, pageSize = 50) {
-  let query = supabase
-    .from('transactions')
-    .select('id,date,type,amount,note,category_id,categories:category_id (name,type)')
-    .order('date', { ascending: false })
-
-  if (filter.type && filter.type !== 'all') {
-    query = query.eq('type', filter.type)
-  }
-  if (filter.month && filter.month !== 'all') {
-    const start = filter.month + '-01'
-    const end = new Date(start)
-    end.setMonth(end.getMonth() + 1)
-    query = query.gte('date', start).lt('date', end.toISOString().slice(0, 10))
-  }
-  if (filter.q) {
-    const q = `%${filter.q}%`
-    query = query.or(`note.ilike.${q},categories.name.ilike.${q}`)
-  }
-
-  const from = (page - 1) * pageSize
-  const to = from + pageSize - 1
-
-  const { data, error } = await query.range(from, to)
-  if (error) throw error
-  // flatten nama kategori supaya seragam dengan mode lokal
-  return data.map(t => ({ ...t, category: t.categories?.name || null }))
 }
 
-// INSERT
-export async function addTransaction(tx) {
-  const insert = {
-    date: tx.date,
-    type: tx.type,
-    amount: tx.amount,
-    note: tx.note || null,
-    category_id: tx.category_id || null
-  }
-  const { data, error } = await supabase
-    .from('transactions')
-    .insert(insert)
-    .select('id,date,type,amount,note,category_id,categories:category_id (name,type)')
-    .single()
-  if (error) throw error
-  return { ...data, category: data.categories?.name || null }
->>>>>>> acb76e3b
-}
-
-// UPDATE
+/**
+ * Update transaksi by id
+ */
 export async function updateTransaction(id, patch) {
   const { data, error } = await supabase
-<<<<<<< HEAD
     .from("transactions")
     .update(patch)
     .eq("id", id)
-    .select("id,date,type,amount,note,category_id,categories:category_id (name)")
+    .select(
+      "id,date,type,amount,note,category_id,categories:category_id (name)"
+    )
     .single();
   if (error) throw error;
   return { ...data, category: data.categories?.name || null };
-=======
-    .from('transactions')
-    .update(patch)
-    .eq('id', id)
-    .select('id,date,type,amount,note,category_id,categories:category_id (name,type)')
-    .single()
-  if (error) throw error
-  return { ...data, category: data.categories?.name || null }
->>>>>>> acb76e3b
 }
 
-// DELETE
+/**
+ * Hapus transaksi by id
+ */
 export async function deleteTransaction(id) {
   const { error } = await supabase.from("transactions").delete().eq("id", id);
   if (error) throw error;
