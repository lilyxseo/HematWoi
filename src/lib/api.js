<<<<<<< HEAD
import { supabase } from "./supabase";

// SELECT
export async function listTransactions({ type, month, q, page = 1, pageSize = 20 } = {}) {
  let query = supabase
    .from("transactions")
    .select(
=======
// src/lib/api.js
import { supabase } from "./supabase";

/**
 * List transaksi dari Supabase dengan filter & pagination.
 * @param {Object} opts
 * @param {"income"|"expense"|"all"|undefined} opts.type
 * @param {string|undefined} opts.month - "YYYY-MM" atau "all"
 * @param {string|undefined} opts.q - query pencarian
 * @param {number} opts.page - mulai 1
 * @param {number} opts.pageSize - default 20
 */
export async function listTransactions(
  { type, month, q, page = 1, pageSize = 20 } = {}
) {
  let query = supabase
    .from("transactions")
    .select(
      // ambil kategori via FK alias `categories`
>>>>>>> 6833220a
      "id,date,type,amount,note,category_id,categories:category_id (name)",
      { count: "exact" }
    )
    .order("date", { ascending: false });
<<<<<<< HEAD

  if (type) {
    query = query.eq("type", type);
  }
  if (month) {
    const start = `${month}-01`;
    const end = new Date(start);
    end.setMonth(end.getMonth() + 1);
    query = query.gte("date", start).lt("date", end.toISOString().slice(0, 10));
  }
  if (q) {
    const like = `%${q}%`;
    query = query.or(`note.ilike.${like},categories.name.ilike.${like}`);
  }

  const from = (page - 1) * pageSize;
  const to = from + pageSize - 1;

  const { data, error, count } = await query.range(from, to);
  if (error) throw error;
  const rows = (data || []).map((t) => ({ ...t, category: t.categories?.name || null }));
  return { rows, total: count || 0, page, pageSize };
}

// INSERT
export async function addTransaction({ date, type, amount, note, category_id }) {
  const { data, error } = await supabase
    .from("transactions")
    .insert({
      date,
      type,
      amount,
      note: note || null,
      category_id: category_id || null,
    })
    .select("id,date,type,amount,note,category_id,categories:category_id (name)")
    .single();
  if (error) throw error;
  return { ...data, category: data.categories?.name || null };
=======

  if (type && type !== "all") {
    query = query.eq("type", type);
  }
  if (month && month !== "all") {
    const start = `${month}-01`;
    const end = new Date(start);
    end.setMonth(end.getMonth() + 1);
    query = query.gte("date", start).lt("date", end.toISOString().slice(0, 10));
  }
  if (q && q.trim()) {
    const like = `%${q}%`;
    // cari di note atau nama kategori
    query = query.or(`note.ilike.${like},categories.name.ilike.${like}`);
  }

  const from = (page - 1) * pageSize;
  const to = from + pageSize - 1;

  const { data, error, count } = await query.range(from, to);
  if (error) throw error;

  const rows = (data || []).map((t) => ({
    ...t,
    category: t.categories?.name || null,
  }));
  return { rows, total: count || 0, page, pageSize };
>>>>>>> 6833220a
}

/**
 * Insert transaksi baru
 */
export async function addTransaction({ date, type, amount, note, category_id }) {
  const { data, error } = await supabase
    .from("transactions")
    .insert({
      date,
      type,
      amount,
      note: note || null,
      category_id: category_id || null,
    })
    .select(
      "id,date,type,amount,note,category_id,categories:category_id (name)"
    )
    .single();
  if (error) throw error;
  return { ...data, category: data.categories?.name || null };
}

/**
 * Update transaksi by id
 */
export async function updateTransaction(id, patch) {
  const { data, error } = await supabase
    .from("transactions")
    .update(patch)
    .eq("id", id)
<<<<<<< HEAD
    .select("id,date,type,amount,note,category_id,categories:category_id (name)")
=======
    .select(
      "id,date,type,amount,note,category_id,categories:category_id (name)"
    )
>>>>>>> 6833220a
    .single();
  if (error) throw error;
  return { ...data, category: data.categories?.name || null };
}

/**
 * Hapus transaksi by id
 */
export async function deleteTransaction(id) {
  const { error } = await supabase.from("transactions").delete().eq("id", id);
  if (error) throw error;
<<<<<<< HEAD
}

// ==== CATEGORIES ======================================

export async function listCategories(type) {
  let query = supabase
    .from("categories")
    .select("id,type,name")
    .order("name", { ascending: true });
  if (type) query = query.eq("type", type);
  const { data, error } = await query;
  if (error) throw error;
  return data || [];
}

export async function addCategory({ type, name }) {
  const { data, error } = await supabase
    .from("categories")
    .insert({ type, name })
    .select("id,type,name")
    .single();
  if (error) throw error;
  return data;
}

export async function upsertCategories({ income = [], expense = [] }) {
  const { data: existing, error } = await supabase
    .from("categories")
    .select("id,type,name");
  if (error) throw error;

  const have = new Set((existing || []).map((c) => `${c.type}:${c.name}`));
  const inserts = [];
  income.forEach((name) => {
    if (!have.has(`income:${name}`)) inserts.push({ type: "income", name });
  });
  expense.forEach((name) => {
    if (!have.has(`expense:${name}`)) inserts.push({ type: "expense", name });
  });
  if (inserts.length) {
    const { error: errIns } = await supabase.from("categories").insert(inserts);
    if (errIns) throw errIns;
  }
  const { data: final, error: errFinal } = await supabase
    .from("categories")
    .select("id,type,name")
    .order("name", { ascending: true });
  if (errFinal) throw errFinal;
  return final || [];
=======
>>>>>>> 6833220a
}<|MERGE_RESOLUTION|>--- conflicted
+++ resolved
@@ -1,12 +1,3 @@
-<<<<<<< HEAD
-import { supabase } from "./supabase";
-
-// SELECT
-export async function listTransactions({ type, month, q, page = 1, pageSize = 20 } = {}) {
-  let query = supabase
-    .from("transactions")
-    .select(
-=======
 // src/lib/api.js
 import { supabase } from "./supabase";
 
@@ -18,6 +9,7 @@
  * @param {string|undefined} opts.q - query pencarian
  * @param {number} opts.page - mulai 1
  * @param {number} opts.pageSize - default 20
+ * @returns {{rows: Array, total: number, page: number, pageSize: number}}
  */
 export async function listTransactions(
   { type, month, q, page = 1, pageSize = 20 } = {}
@@ -26,52 +18,10 @@
     .from("transactions")
     .select(
       // ambil kategori via FK alias `categories`
->>>>>>> 6833220a
       "id,date,type,amount,note,category_id,categories:category_id (name)",
       { count: "exact" }
     )
     .order("date", { ascending: false });
-<<<<<<< HEAD
-
-  if (type) {
-    query = query.eq("type", type);
-  }
-  if (month) {
-    const start = `${month}-01`;
-    const end = new Date(start);
-    end.setMonth(end.getMonth() + 1);
-    query = query.gte("date", start).lt("date", end.toISOString().slice(0, 10));
-  }
-  if (q) {
-    const like = `%${q}%`;
-    query = query.or(`note.ilike.${like},categories.name.ilike.${like}`);
-  }
-
-  const from = (page - 1) * pageSize;
-  const to = from + pageSize - 1;
-
-  const { data, error, count } = await query.range(from, to);
-  if (error) throw error;
-  const rows = (data || []).map((t) => ({ ...t, category: t.categories?.name || null }));
-  return { rows, total: count || 0, page, pageSize };
-}
-
-// INSERT
-export async function addTransaction({ date, type, amount, note, category_id }) {
-  const { data, error } = await supabase
-    .from("transactions")
-    .insert({
-      date,
-      type,
-      amount,
-      note: note || null,
-      category_id: category_id || null,
-    })
-    .select("id,date,type,amount,note,category_id,categories:category_id (name)")
-    .single();
-  if (error) throw error;
-  return { ...data, category: data.categories?.name || null };
-=======
 
   if (type && type !== "all") {
     query = query.eq("type", type);
@@ -99,11 +49,11 @@
     category: t.categories?.name || null,
   }));
   return { rows, total: count || 0, page, pageSize };
->>>>>>> 6833220a
 }
 
 /**
  * Insert transaksi baru
+ * @returns {Promise<Object>}
  */
 export async function addTransaction({ date, type, amount, note, category_id }) {
   const { data, error } = await supabase
@@ -115,9 +65,7 @@
       note: note || null,
       category_id: category_id || null,
     })
-    .select(
-      "id,date,type,amount,note,category_id,categories:category_id (name)"
-    )
+    .select("id,date,type,amount,note,category_id,categories:category_id (name)")
     .single();
   if (error) throw error;
   return { ...data, category: data.categories?.name || null };
@@ -125,19 +73,14 @@
 
 /**
  * Update transaksi by id
+ * @returns {Promise<Object>}
  */
 export async function updateTransaction(id, patch) {
   const { data, error } = await supabase
     .from("transactions")
     .update(patch)
     .eq("id", id)
-<<<<<<< HEAD
     .select("id,date,type,amount,note,category_id,categories:category_id (name)")
-=======
-    .select(
-      "id,date,type,amount,note,category_id,categories:category_id (name)"
-    )
->>>>>>> 6833220a
     .single();
   if (error) throw error;
   return { ...data, category: data.categories?.name || null };
@@ -149,11 +92,14 @@
 export async function deleteTransaction(id) {
   const { error } = await supabase.from("transactions").delete().eq("id", id);
   if (error) throw error;
-<<<<<<< HEAD
 }
 
 // ==== CATEGORIES ======================================
 
+/**
+ * List kategori (opsional filter type)
+ * @param {"income"|"expense"|undefined} type
+ */
 export async function listCategories(type) {
   let query = supabase
     .from("categories")
@@ -165,6 +111,9 @@
   return data || [];
 }
 
+/**
+ * Tambah satu kategori
+ */
 export async function addCategory({ type, name }) {
   const { data, error } = await supabase
     .from("categories")
@@ -175,6 +124,11 @@
   return data;
 }
 
+/**
+ * Upsert daftar kategori income/expense (idempotent)
+ * @param {{income?: string[], expense?: string[]}} payload
+ * @returns {Promise<Array<{id:string,type:string,name:string}>>}
+ */
 export async function upsertCategories({ income = [], expense = [] }) {
   const { data: existing, error } = await supabase
     .from("categories")
@@ -189,16 +143,17 @@
   expense.forEach((name) => {
     if (!have.has(`expense:${name}`)) inserts.push({ type: "expense", name });
   });
+
   if (inserts.length) {
     const { error: errIns } = await supabase.from("categories").insert(inserts);
     if (errIns) throw errIns;
   }
+
   const { data: final, error: errFinal } = await supabase
     .from("categories")
     .select("id,type,name")
     .order("name", { ascending: true });
   if (errFinal) throw errFinal;
+
   return final || [];
-=======
->>>>>>> 6833220a
 }