import { useEffect, useMemo, useState } from 'react';
import { useLocation, useNavigate } from 'react-router-dom';
import ErrorBoundary from '../components/system/ErrorBoundary';
import { supabase } from '../lib/supabase';
import { syncGuestToCloud } from '../lib/sync';

const DIGEST_TRIGGER_KEY = 'hw:digest:trigger';

type StatusState = 'processing' | 'error';

export default function AuthCallback() {
  const location = useLocation();
  const navigate = useNavigate();
  const [status, setStatus] = useState<StatusState>('processing');
  const [errorMessage, setErrorMessage] = useState<string | null>(null);

  const searchParams = useMemo(() => new URLSearchParams(location.search), [location.search]);
  const hashParams = useMemo(
    () => new URLSearchParams(location.hash ? location.hash.replace(/^#/, '') : ''),
    [location.hash]
  );
  const code = searchParams.get('code');
  const authError = searchParams.get('error');
  const errorDescription = searchParams.get('error_description');
<<<<<<< HEAD
  const hasOAuthParams = useMemo(() => {
    if (code) return true;
    const knownParams = [
      'access_token',
      'refresh_token',
      'expires_in',
      'provider_token',
      'provider_refresh_token',
      'token_type',
    ];
    return knownParams.some((param) => hashParams.has(param) || searchParams.has(param));
  }, [code, hashParams, searchParams]);
=======
  const accessToken = hashParams.get('access_token');
  const refreshToken = hashParams.get('refresh_token');
  const hasImplicitSession = Boolean(accessToken && refreshToken);
>>>>>>> f9b2b89c

  useEffect(() => {
    let cancelled = false;

    const markOnlineMode = () => {
      try {
        localStorage.setItem('hw:connectionMode', 'online');
        localStorage.setItem('hw:mode', 'online');
        localStorage.setItem(DIGEST_TRIGGER_KEY, '1');
      } catch {
        /* ignore */
      }
    };

    if (authError) {
      const message = errorDescription || 'Login dengan Google dibatalkan. Silakan coba lagi.';
      setErrorMessage(message);
      setStatus('error');
      return () => {
        cancelled = true;
      };
    }

<<<<<<< HEAD
    if (!hasOAuthParams) {
=======
    if (!code && !hasImplicitSession) {
>>>>>>> f9b2b89c
      setErrorMessage('Kode otorisasi tidak ditemukan. Silakan coba login ulang.');
      setStatus('error');
      return () => {
        cancelled = true;
      };
    }

    const syncSession = async (userId: string | null) => {
      if (!userId) return;
<<<<<<< HEAD
      try {
        await syncGuestToCloud(supabase, userId);
      } catch (error) {
        console.error('[AuthCallback] Failed to sync guest data', error);
      }
    };

    const handleSuccess = (userId: string | null) => {
      markOnlineMode();
      void syncSession(userId);
      if (!cancelled) {
        navigate('/', { replace: true });
      }
    };

    const finalize = async () => {
      try {
        const { data, error } = await supabase.auth.getSessionFromUrl({ storeSession: true });
=======
      try {
        await syncGuestToCloud(supabase, userId);
      } catch (error) {
        console.error('[AuthCallback] Failed to sync guest data', error);
      }
    };

    const handleSuccess = (userId: string | null) => {
      markOnlineMode();
      void syncSession(userId);
      if (!cancelled) {
        navigate('/', { replace: true });
      }
    };

    const exchange = async (authCode: string) => {
      try {
        const { data, error } = await supabase.auth.exchangeCodeForSession({ code: authCode });
>>>>>>> f9b2b89c
        if (error) throw error;
        handleSuccess(data.session?.user?.id ?? null);
      } catch (error) {
        if (cancelled) return;
        const message =
          error instanceof Error
            ? error.message
            : 'Gagal memproses sesi login. Silakan coba lagi.';
        setErrorMessage(message);
        setStatus('error');
      }
    };

<<<<<<< HEAD
    void finalize();
=======
    const restore = async (access: string, refresh: string) => {
      try {
        const { data, error } = await supabase.auth.setSession({
          access_token: access,
          refresh_token: refresh,
        });
        if (error) throw error;
        handleSuccess(data.session?.user?.id ?? null);
      } catch (error) {
        if (cancelled) return;
        const message =
          error instanceof Error
            ? error.message
            : 'Gagal memulihkan sesi. Silakan coba lagi.';
        setErrorMessage(message);
        setStatus('error');
      }
    };

    if (code) {
      void exchange(code);
    } else if (hasImplicitSession && accessToken && refreshToken) {
      void restore(accessToken, refreshToken);
    }
>>>>>>> f9b2b89c

    return () => {
      cancelled = true;
    };
  }, [
<<<<<<< HEAD
    authError,
    errorDescription,
    hasOAuthParams,
    navigate,
=======
    accessToken,
    authError,
    code,
    errorDescription,
    hasImplicitSession,
    navigate,
    refreshToken,
>>>>>>> f9b2b89c
  ]);

  const handleRetry = () => {
    navigate('/auth', { replace: true });
  };

  return (
    <ErrorBoundary>
      <main className="flex min-h-screen items-center justify-center bg-surface-alt px-6 py-16 text-text">
        <div className="w-full max-w-md space-y-4 rounded-3xl border border-border-subtle bg-surface p-8 text-center shadow-sm">
          {status === 'processing' ? (
            <>
              <div className="mx-auto flex h-12 w-12 items-center justify-center rounded-full border border-border-subtle">
                <span
                  className="h-6 w-6 animate-spin rounded-full border-2 border-primary border-t-transparent"
                  aria-hidden="true"
                />
              </div>
              <div className="space-y-2">
                <h1 className="text-lg font-semibold">Menghubungkan akun…</h1>
                <p className="text-sm text-muted">
                  Kami sedang menuntaskan sesi loginmu. Jangan tutup halaman ini.
                </p>
              </div>
            </>
          ) : null}
          {status === 'error' ? (
            <>
              <div className="mx-auto flex h-12 w-12 items-center justify-center rounded-full border border-danger/30 bg-danger/10 text-danger">
                !
              </div>
              <div className="space-y-2">
                <h1 className="text-lg font-semibold">Gagal menghubungkan</h1>
                <p className="text-sm text-danger" aria-live="assertive">
                  {errorMessage}
                </p>
              </div>
              <button
                type="button"
                onClick={handleRetry}
                className="inline-flex h-11 w-full items-center justify-center rounded-2xl border border-border-subtle bg-surface-alt px-4 text-sm font-semibold text-text transition hover:bg-border/60 focus-visible:outline-none focus-visible:ring-2 focus-visible:ring-primary/40"
              >
                Kembali ke halaman masuk
              </button>
            </>
          ) : null}
        </div>
      </main>
    </ErrorBoundary>
  );
}<|MERGE_RESOLUTION|>--- conflicted
+++ resolved
@@ -22,7 +22,6 @@
   const code = searchParams.get('code');
   const authError = searchParams.get('error');
   const errorDescription = searchParams.get('error_description');
-<<<<<<< HEAD
   const hasOAuthParams = useMemo(() => {
     if (code) return true;
     const knownParams = [
@@ -35,11 +34,6 @@
     ];
     return knownParams.some((param) => hashParams.has(param) || searchParams.has(param));
   }, [code, hashParams, searchParams]);
-=======
-  const accessToken = hashParams.get('access_token');
-  const refreshToken = hashParams.get('refresh_token');
-  const hasImplicitSession = Boolean(accessToken && refreshToken);
->>>>>>> f9b2b89c
 
   useEffect(() => {
     let cancelled = false;
@@ -63,11 +57,7 @@
       };
     }
 
-<<<<<<< HEAD
     if (!hasOAuthParams) {
-=======
-    if (!code && !hasImplicitSession) {
->>>>>>> f9b2b89c
       setErrorMessage('Kode otorisasi tidak ditemukan. Silakan coba login ulang.');
       setStatus('error');
       return () => {
@@ -77,7 +67,6 @@
 
     const syncSession = async (userId: string | null) => {
       if (!userId) return;
-<<<<<<< HEAD
       try {
         await syncGuestToCloud(supabase, userId);
       } catch (error) {
@@ -96,26 +85,6 @@
     const finalize = async () => {
       try {
         const { data, error } = await supabase.auth.getSessionFromUrl({ storeSession: true });
-=======
-      try {
-        await syncGuestToCloud(supabase, userId);
-      } catch (error) {
-        console.error('[AuthCallback] Failed to sync guest data', error);
-      }
-    };
-
-    const handleSuccess = (userId: string | null) => {
-      markOnlineMode();
-      void syncSession(userId);
-      if (!cancelled) {
-        navigate('/', { replace: true });
-      }
-    };
-
-    const exchange = async (authCode: string) => {
-      try {
-        const { data, error } = await supabase.auth.exchangeCodeForSession({ code: authCode });
->>>>>>> f9b2b89c
         if (error) throw error;
         handleSuccess(data.session?.user?.id ?? null);
       } catch (error) {
@@ -129,53 +98,16 @@
       }
     };
 
-<<<<<<< HEAD
     void finalize();
-=======
-    const restore = async (access: string, refresh: string) => {
-      try {
-        const { data, error } = await supabase.auth.setSession({
-          access_token: access,
-          refresh_token: refresh,
-        });
-        if (error) throw error;
-        handleSuccess(data.session?.user?.id ?? null);
-      } catch (error) {
-        if (cancelled) return;
-        const message =
-          error instanceof Error
-            ? error.message
-            : 'Gagal memulihkan sesi. Silakan coba lagi.';
-        setErrorMessage(message);
-        setStatus('error');
-      }
-    };
-
-    if (code) {
-      void exchange(code);
-    } else if (hasImplicitSession && accessToken && refreshToken) {
-      void restore(accessToken, refreshToken);
-    }
->>>>>>> f9b2b89c
 
     return () => {
       cancelled = true;
     };
   }, [
-<<<<<<< HEAD
     authError,
     errorDescription,
     hasOAuthParams,
     navigate,
-=======
-    accessToken,
-    authError,
-    code,
-    errorDescription,
-    hasImplicitSession,
-    navigate,
-    refreshToken,
->>>>>>> f9b2b89c
   ]);
 
   const handleRetry = () => {
@@ -200,30 +132,4 @@
                   Kami sedang menuntaskan sesi loginmu. Jangan tutup halaman ini.
                 </p>
               </div>
-            </>
-          ) : null}
-          {status === 'error' ? (
-            <>
-              <div className="mx-auto flex h-12 w-12 items-center justify-center rounded-full border border-danger/30 bg-danger/10 text-danger">
-                !
-              </div>
-              <div className="space-y-2">
-                <h1 className="text-lg font-semibold">Gagal menghubungkan</h1>
-                <p className="text-sm text-danger" aria-live="assertive">
-                  {errorMessage}
-                </p>
-              </div>
-              <button
-                type="button"
-                onClick={handleRetry}
-                className="inline-flex h-11 w-full items-center justify-center rounded-2xl border border-border-subtle bg-surface-alt px-4 text-sm font-semibold text-text transition hover:bg-border/60 focus-visible:outline-none focus-visible:ring-2 focus-visible:ring-primary/40"
-              >
-                Kembali ke halaman masuk
-              </button>
-            </>
-          ) : null}
-        </div>
-      </main>
-    </ErrorBoundary>
-  );
-}+            </>