--- conflicted
+++ resolved
@@ -1,32 +1,37 @@
 /* @vitest-environment jsdom */
-<<<<<<< HEAD
-import { describe, it, expect, afterEach } from 'vitest';
+import { describe, it, expect, beforeEach, afterEach, vi } from 'vitest';
 import { render, screen, cleanup } from '@testing-library/react';
-=======
-import { describe, it, expect, beforeEach } from 'vitest';
-import { render, screen } from '@testing-library/react';
->>>>>>> 3630eca5
 import { MemoryRouter } from 'react-router-dom';
 import '@testing-library/jest-dom/vitest';
+
 import SettingsPage from './SettingsPage';
 import { DataProvider } from '../context/DataContext';
-import { vi } from 'vitest';
 
-<<<<<<< HEAD
-=======
+// ---- Mocks ----
 vi.mock('../lib/supabase', () => ({ supabase: {} }));
 
-const store: Record<string, string> = {};
-(global as any).localStorage = {
-  getItem(k: string) { return store[k] || null; },
-  setItem(k: string, v: string) { store[k] = String(v); },
-  removeItem(k: string) { delete store[k]; },
-  clear() { for (const k in store) delete store[k]; },
-};
+// localStorage (gunakan bawaan jsdom, tapi pastikan bersih sebelum test)
+beforeEach(() => {
+  try {
+    localStorage.clear();
+  } catch {
+    // Fallback polyfill kalau environment tidak punya localStorage
+    const store: Record<string, string> = {};
+    // @ts-expect-error: test polyfill
+    globalThis.localStorage = {
+      getItem(k: string) { return k in store ? store[k] : null; },
+      setItem(k: string, v: string) { store[k] = String(v); },
+      removeItem(k: string) { delete store[k]; },
+      clear() { for (const k in store) delete store[k]; },
+    };
+  }
+});
 
-beforeEach(() => localStorage.clear());
+afterEach(() => {
+  cleanup();
+});
 
->>>>>>> 3630eca5
+// ---- Utils ----
 const renderWithMode = (mode: 'cloud' | 'local') => {
   localStorage.setItem('hw:mode', mode);
   return render(
@@ -37,17 +42,16 @@
     </MemoryRouter>
   );
 };
-<<<<<<< HEAD
 
-afterEach(() => {
-  cleanup();
-});
-=======
->>>>>>> 3630eca5
-
-describe('SettingsPage data mode', () => {
-  it('shows seed button in local mode', () => {
+// ---- Tests ----
+describe('SettingsPage — Data Mode', () => {
+  it('menampilkan tombol "Seed Dummy Data" saat mode Local', () => {
     renderWithMode('local');
     expect(screen.getByText(/Seed Dummy Data/i)).toBeInTheDocument();
   });
+
+  it('tidak menampilkan tombol "Seed Dummy Data" saat mode Cloud', () => {
+    renderWithMode('cloud');
+    expect(screen.queryByText(/Seed Dummy Data/i)).not.toBeInTheDocument();
+  });
 });